--- conflicted
+++ resolved
@@ -38,17 +38,10 @@
         console.log(item_id+" - "+title);
     }
 });
-<<<<<<< HEAD
 
 // Podio item id, obtained from an app item's dev section
 var item_id = APP_ITEM_ID;
 
-=======
-
-// Podio item id, obtained from an app item's dev section
-var item_id = APP_ITEM_ID;
-
->>>>>>> eee50019
 nodio.getItem(item_id, function (err, item_info) {
     if(err){
         // Error
@@ -77,13 +70,7 @@
 -------
 
 ``` js
-nodio.AddNewItem(item, callback);
-```
-Callback receives two arguments: `(err, item_info)`
-
-
-``` js
-nodio.getItem(item_id, callback);
+nodio.AddNewItem(credentials, item, callback);
 ```
 Callback receives two arguments: `(err, item_info)`
 
